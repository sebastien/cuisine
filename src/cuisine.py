# -*- coding: utf-8 -*-
# -----------------------------------------------------------------------------
# Project   : Cuisine - Functions to write Fabric recipies
# -----------------------------------------------------------------------------
# Author    : Sebastien Pierre                            <sebastien@ffctn.com>
# Author    : Thierry Stiegler   (gentoo port)     <thierry.stiegler@gmail.com>
# Author    : Jim McCoy (distro checks and rpm port)      <jim.mccoy@gmail.com>
# License   : Revised BSD License
# -----------------------------------------------------------------------------
# Creation  : 26-Apr-2010
# Last mod  : 22-Oct-2011
# -----------------------------------------------------------------------------
"""
    Cuisine
    ~~~~~~~

    ``cuisine`` makes it easy to write automatic server installation
    and configuration recipies by wrapping common administrative tasks
    (installing packages, creating users and groups) in Python
    functions.

    ``cuisine`` is designed to work with Fabric and provide all you
    need for getting your new server up and running in minutes.

    Note, that right now, Cuisine only supports Debian-based Linux
    systems.

    see also::

       `Deploying Django with Fabric
       <http://lethain.com/entry/2008/nov/04/deploying-django-with-fabric>`_

       `Notes on Python Fabric 0.9b1
       <http://www.saltycrane.com/blog/2009/10/notes-python-fabric-09b1>`_

       `EC2, fabric, and "err: stdin: is not a tty"
       <http://blog.markfeeney.com/2009/12/ec2-fabric-and-err-stdin-is-not-tty.html>`_

    :copyright: (c) 2011 by Sebastien Pierre, see AUTHORS for more details.
    :license: BSD, see LICENSE for more details.
"""

import base64
import bz2
import crypt
import os
import random
import re
import string
import time

import fabric
import fabric.api
import fabric.context_managers


<<<<<<< HEAD
VERSION     = "0.1.0"
=======
>>>>>>> cc8f8b5c
# FIXME: MODE should be in the fabric env, as this is definitely not thread-safe
MAC_EOL = "\n"
MODE = "user"
RE_SPACES = re.compile("[\s\t]+")
UNIX_EOL = "\n"
VERSION = "0.0.9"
WINDOWS_EOL = "\r\n"


class mode_user(object):
    """Cuisine functions will be executed as the current user."""

    def __init__(self):
        global MODE
        self._old_mode = MODE
        MODE = "user"

    def __enter__(self):
        pass

    def __exit__(self, *args, **kws):
        global MODE
        MODE = self._old_mode


class mode_sudo(object):
    """Cuisine functions will be executed with sudo."""

    def __init__(self):
        global MODE
        self._old_mode = MODE
        MODE = "sudo"

    def __enter__(self):
        pass

    def __exit__(self, *args, **kws):
        global MODE
        MODE = self._old_mode


def run(*args, **kwargs):
    """A wrapper to Fabric's run/sudo commands, using the
    'cuisine.MODE' global to tell wether the command should be run as
    regular user or sudo."""
    if MODE == "sudo":
        return fabric.api.sudo(*args, **kwargs)
    else:
        return fabric.api.run(*args, **kwargs)


def sudo(*args, **kwargs):
    """A wrapper to Fabric's run/sudo commands, using the
    'cuisine.MODE' global to tell wether the command should be run as
    regular user or sudo."""
    return fabric.api.sudo(*args, **kwargs)


def multiargs(function):
    """Decorated functions will be 'map'ed to every element of the
    first argument if it is a list or a tuple, otherwise the function
    will execute normally."""
    def wrapper(*args, **kwargs):
        if len(args) == 0:
            return function()
        arg = args[0]
        args = args[1:]
        if type(arg) in (tuple, list):
            return map(lambda _: function(_, *args, **kwargs), arg)
        else:
            return function(arg, *args, **kwargs)
    return wrapper


def text_detect_eol(text):
    # FIXME: Should look at the first line
    if text.find("\r\n") != -1:
        return WINDOWS_EOL
    elif text.find("\n") != -1:
        return UNIX_EOL
    elif text.find("\r") != -1:
        return MAC_EOL
    else:
        return "\n"


def text_get_line(text, predicate):
    """Returns the first line that matches the given predicate."""
    for line in text.split("\n"):
        if predicate(line):
            return line
    return ""


def text_normalize(text):
    """Converts tabs and spaces to single space and strips the text."""
    return RE_SPACES.sub(" ", text).strip()


def text_nospace(text):
    """Converts tabs and spaces to single space and strips the text."""
    return RE_SPACES.sub("", text).strip()


def text_replace_line(text, old, new, find=lambda old, new: old == new,
                      process=lambda _: _):
    """Replaces lines equal to 'old' with 'new', returning the new
    text and the count of replacements."""
    res = []
    replaced = 0
    eol = text_detect_eol(text)
    for line in text.split(eol):
        if find(process(line), process(old)):
            res.append(new)
            replaced += 1
        else:
            res.append(line)
    return eol.join(res), replaced


def text_ensure_line(text, *lines):
    """Ensures that the given lines are present in the given text,
    otherwise appends the lines that are not already in the text at
    the end of it."""
    eol = text_detect_eol(text)
    res = list(text.split(eol))
    for line in lines:
        assert line.find(eol) == -1, \
               "No EOL allowed in lines parameter: " + repr(line)
        found = False
        for l in res:
            if l == line:
                found = True
                break
        if not found:
            res.append(line)
    return eol.join(res)


def text_strip_margin(text, margin="|"):
    res = []
    eol = text_detect_eol(text)
    for line in text.split(eol):
        l = line.split(margin, 1)
        if len(l) == 2:
            _, line = l
            res.append(line)
    return eol.join(res)


def text_template(text, variables):
    """Substitutes '${PLACEHOLDER}'s within the text with the
    corresponding values from variables."""
    template = string.Template(text)
    return template.safe_substitute(variables)


def local_read(location):
    """Reads a *local* file from the given location, expanding '~' and
    shell variables."""
    p = os.path.expandvars(os.path.expanduser(location))
    f = file(p, 'rb')
    t = f.read()
    f.close()
    return t


def file_read(location):
    """Reads the *remote* file at the given location."""
    return run("cat '%s'" % (location))


def file_exists(location):
    """Tests if there is a *remote* file at the given location."""
    return run("test -f '%s' && echo OK ; true" % (location)) == "OK"


def file_attribs(location, mode=None, owner=None, group=None,
                 recursive=False):
    """Updates the mode/owner/group for the remote file at the given
    location."""
    recursive = recursive and "-R " or ""
    if mode:
        run("chmod %s %s '%s'" % (recursive, mode,  location))
    if owner:
        run("chown %s %s '%s'" % (recursive, owner, location))
    if group:
        run("chgrp %s %s '%s'" % (recursive, group, location))


def file_attribs_get(location):
    """Get the mode, owner, and group for a remote file."""
    fs_check = sudo("test -e '%s' && find '%s' -prune -printf '%s %U %G\n'")
    if len(fs_check) > 0:
        (mode, owner, group) = fs_check.split("")
        return {'mode': mode, 'owner': owner, 'group': group}


def file_write(location, content, mode=None, owner=None, group=None):
    """Writes the given content to the file at the given remote
    location, optionally setting mode/owner/group."""
    # Hides the output, which is especially important
    with fabric.context_managers.settings(
        fabric.api.hide('warnings', 'running', 'stdout'), warn_only=True):
        # We use bz2 compression
        run("echo '%s' | base64 -d | bzcat > \"%s\"" %
            (base64.b64encode(bz2.compress(content)), location))
        file_attribs(location, mode, owner, group)


def file_update(location, updater=lambda x: x):
    """Updates the content of the given by passing the existing
    content of the remote file at the given location to the 'updater'
    function.

    For instance, if you'd like to convert an existing file to all
    uppercase, simply do:

    >   file_update("/etc/myfile", lambda _:_.upper())
    """
    assert file_exists(location), "File does not exists: " + location
    new_content = updater(file_read(location))

    assert type(new_content) in (str, unicode, fabric.operations._AttributeString), \
           "Updater must be like (string)->string, got: %s() = %s" % \
           (updater, type(new_content))
    run("echo '%s' | base64 -d > \"%s\"" %
        (base64.b64encode(new_content), location))


def file_append(location, content, mode=None, owner=None, group=None):
    """Appends the given content to the remote file at the given
    location, optionally updating its mode/owner/group."""
    run("echo '%s' | base64 -d >> \"%s\"" %
        (base64.b64encode(content), location))
    file_attribs(location, mode, owner, group)

# TODO: From McCoy's version, consider merging
# def file_append( location, content, use_sudo=False, partial=False, escape=True):
#       """Wrapper for fabric.contrib.files.append."""
#       fabric.contrib.files.append(location, content, use_sudo, partial, escape)


def dir_attribs(location, mode=None, owner=None, group=None, recursive=False):
    """Updates the mode/owner/group for the given remote directory."""
    file_attribs(location, mode, owner, group, recursive)


def dir_exists(location):
    """Tells if there is a remote directory at the given location."""
    return run("test -d '%s' && echo OK ; true" % (location)).endswith("OK")


def dir_ensure(location, recursive=False, mode=None, owner=None, group=None):
    """Ensures that there is a remote directory at the given location,
    optionnaly updating its mode/owner/group.

    If we are not updating the owner/group then this can be done as a single
    ssh call, so use that method, otherwise set owner/group after creation."""
    if mode:
        mode_arg = "-m %s" % (mode)
    else:
        mode_arg = ""
    run("test -d '%s' || mkdir %s %s '%s' && echo OK ; true" %
        (location, recursive and "-p" or "", mode_arg, location))
    if owner or group:
        dir_attribs(location, owner=owner, group=group)


def command_check(command):
    """Tests if the given command is available on the system."""
    return run("which '%s' >& /dev/null && echo OK ; true" % command).endswith("OK")


def package_update(package=None):
    """Updates the package database (when no argument) or update the package
    or list of packages given as argument."""
    if package == None:
        sudo("apt-get --yes update")
    else:
        if type(package) in (list, tuple):
            package = " ".join(package)
        sudo("apt-get --yes upgrade " + package)


def package_install(package, update=False):
    """Installs the given package/list of package, optionnaly updating
    the package database."""
    if update:
        sudo("apt-get --yes update")
    if type(package) in (list, tuple):
        package = " ".join(package)
    sudo("apt-get --yes install %s" % (package))


@multiargs
def package_ensure(package):
    """Tests if the given package is installed, and installes it in
    case it's not already there."""
    status = run("dpkg-query -W -f='${Status}' %s ; true" % package)
    if status.find("not-installed") != -1 or status.find("installed") == -1:
        package_install(package)
        return False
    else:
        return True


def command_ensure(command, package=None):
    """Ensures that the given command is present, if not installs the
    package with the given name, which is the same as the command by
    default."""
    if package is None:
        package = command
    if not command_check(command):
        package_install(package)
    assert command_check(command), \
           "Command was not installed, check for errors: %s" % (command)


def user_create(name, passwd=None, home=None, uid=None, gid=None, shell=None,
                uid_min=None, uid_max=None):
    """Creates the user with the given name, optionally giving a
    specific password/home/uid/gid/shell."""
    options = ["-m"]
    if passwd:
        method = 6
        saltchars = string.ascii_letters + string.digits + './'
        salt = ''.join([random.choice(saltchars) for x in range(8)])
        passwd_crypted = crypt.crypt(passwd, '$%s$%s' % (method, salt))
        options.append("-p '%s'" % (passwd_crypted))
    if home:
        options.append("-d '%s'" % (home))
    if uid:
        options.append("-u '%s'" % (uid))
    if gid:
        options.append("-g '%s'" % (gid))
    if shell:
        options.append("-s '%s'" % (shell))
    if uid_min:
        options.append("-K UID_MIN='%s'" % (uid_min))
    if uid_max:
        options.append("-K UID_MAX='%s'" % (uid_max))
    sudo("useradd %s '%s'" % (" ".join(options), name))


def user_check(name):
    """Checks if there is a user defined with the given name,
    returning its information as a
    '{"name":<str>,"uid":<str>,"gid":<str>,"home":<str>,"shell":<str>}'
    or 'None' if the user does not exists."""
    d = sudo("cat /etc/passwd | egrep '^%s:' ; true" % (name))
    s = sudo("cat /etc/shadow | egrep '^%s:' | awk -F':' '{print $2}'" % (name))
    results = {}
    if d:
        d = d.split(":")
        results = dict(name=d[0], uid=d[2], gid=d[3], home=d[5], shell=d[6])
    if s:
        results['passwd'] = s
    if results:
        return results
    else:
        return None


def user_ensure(name, passwd=None, home=None, uid=None, gid=None, shell=None):
    """Ensures that the given users exists, optionally updating their
    passwd/home/uid/gid/shell."""
    d = user_check(name)
    if not d:
        user_create(name, passwd, home, uid, gid, shell)
    else:
        options = []
        if passwd != None and d.get('passwd') != None:
            method, salt = d.get('passwd').split('$')[1:3]
            passwd_crypted = crypt.crypt(passwd, '$%s$%s' % (method, salt))
            if passwd_crypted != d.get('passwd'):
                options.append("-p '%s'" % (passwd_crypted))
        if passwd != None and d.get('passwd') is None:
            # user doesn't have passwd
            method = 6
            saltchars = string.ascii_letters + string.digits + './'
            salt = ''.join([random.choice(saltchars) for x in range(8)])
            passwd_crypted = crypt.crypt(passwd, '$%s$%s' % (method, salt))
            options.append("-p '%s'" % (passwd_crypted))
        if home != None and d.get("home") != home:
            options.append("-d '%s'" % (home))
        if uid != None and d.get("uid") != uid:
            options.append("-u '%s'" % (uid))
        if gid != None and d.get("gid") != gid:
            options.append("-g '%s'" % (gid))
        if shell != None and d.get("shell") != shell:
            options.append("-s '%s'" % (shell))
        if options:
            sudo("usermod %s '%s'" % (" ".join(options), name))


def group_create(name, gid=None):
    """Creates a group with the given name, and optionally given gid."""
    options = []
    if gid:
        options.append("-g '%s'" % (gid))
    sudo("groupadd %s '%s'" % (" ".join(options), name))


def group_check(name):
    """Checks if there is a group defined with the given name,
    returning its information as a
    '{"name":<str>,"gid":<str>,"members":<list[str]>}' or 'None' if
    the group does not exists."""
    group_data = run("cat /etc/group | egrep '^%s:' ; true" % (name))
    if group_data:
        name, _, gid, members = group_data.split(":", 4)
        return dict(name=name, gid=gid,
                    members=tuple(m.strip() for m in members.split(",")))
    else:
        return None


def group_ensure(name, gid=None):
    """Ensures that the group with the given name (and optional gid)
    exists."""
    d = group_check(name)
    if not d:
        group_create(name, gid)
    else:
        if gid != None and d.get("gid") != gid:
            sudo("groupmod -g %s '%s'" % (gid, name))


def group_user_check(group, user):
    """Checks if the given user is a member of the given group. It
    will return 'False' if the group does not exist."""
    d = group_check(group)
    if d is None:
        return False
    else:
        return user in d["members"]


@multiargs
<<<<<<< HEAD
def group_user_add( group, user ):
	"""Adds the given user/list of users to the given group/groups."""
	assert group_check(group), "Group does not exist: %s" % (group)
	if not group_user_check(group, user):
		sudo("usermod -a -G '%s' '%s'" % (group, user))

def group_user_ensure( group, user):
	"""Ensure that a given user is a member of a given group."""
	d = group_check(group)
	if user not in d["members"]:
		group_user_add(group, user)

def ssh_keygen( user, keytype="dsa" ):
	"""Generates a pair of ssh keys in the user's home .ssh directory."""
	d = user_check(user)
	assert d, "User does not exist: %s" % (user)
	home     = d["home"]
	key_file = home + "/.ssh/id_%s.pub" % keytype
	if not file_exists(key_file):
		dir_ensure(home + "/.ssh", mode="0700", owner=user, group=user)
		run("ssh-keygen -q -t %s -f '%s/.ssh/id_%s' -N ''" % (keytype, home, keytype))
		file_attribs(home + "/.ssh/id_%s" % keytype,     owner=user, group=user)
		file_attribs(home + "/.ssh/id_%s.pub" % keytype, owner=user, group=user)
		return False
	else:
		return True

def ssh_authorize( user, key ):
	"""Adds the given key to the '.ssh/authorized_keys' for the given user."""
	d    = user_check(user)
	keyf = d["home"] + "/.ssh/authorized_keys"
	if key[-1] != "\n": key += "\n"
	if file_exists(keyf):
		d = file_read(keyf)
		if file_read(keyf).find(key[:-1]) == -1:
			file_append(keyf, key)
			return False
		else:
			return True
	else:
		file_write(keyf, key, owner=user, group=user)
		return False

def upstart_ensure( name ):
	"""Ensures that the given upstart service is running, restarting it if necessary"""
	if sudo("status "+ name ).find("/running") >= 0:
		sudo("restart " + name)
	else:
		sudo("start " + name)

def system_uuid_alias_add():
	"""Adds system UUID alias to /etc/hosts.

	Some tools/processes rely/want the hostname as an alias in
	/etc/hosts e.g. 127.0.0.1 localhost <hostname>.

	"""
	with mode_sudo(), cd('/etc'):
		old = "127.0.0.1 localhost"
		new = old + " " + system_uuid()
		file_update('hosts', lambda x: text_replace_line(x, old, new)[0])

def system_uuid():
	"""Gets a machines UUID (Universally Unique Identifier)."""
	return sudo('dmidecode -s system-uuid | tr "[A-Z]" "[a-z]"')


# EOF - vim: ts=4 sw=4 noet
=======
def group_user_add(group, user):
    """Adds the given user/list of users to the given group/groups."""
    assert group_check(group), "Group does not exist: %s" % (group)
    if not group_user_check(group, user):
        sudo("usermod -a -G '%s' '%s'" % (group, user))


def group_user_ensure(group, user):
    """Ensure that a given user is a member of a given group."""
    d = group_check(group)
    if user not in d["members"]:
        group_user_add(group, user)


def ssh_keygen(user, keytype="dsa"):
    """Generates a pair of ssh keys in the user's home .ssh directory."""
    d = user_check(user)
    assert d, "User does not exist: %s" % (user)
    home = d["home"]
    key_file = home + "/.ssh/id_%s.pub" % keytype
    if not file_exists(key_file):
        dir_ensure(home + "/.ssh", mode="0700", owner=user, group=user)
        run("ssh-keygen -q -t %s -f '%s/.ssh/id_%s' -N ''" %
            (keytype, home, keytype))
        file_attribs(home + "/.ssh/id_%s" % keytype, owner=user, group=user)
        file_attribs(home + "/.ssh/id_%s.pub" % keytype, owner=user, group=user)
        return False
    else:
        return True


def ssh_authorize(user, key):
    """Adds the given key to the '.ssh/authorized_keys' for the given
    user."""
    d = user_check(user)
    keyf = d["home"] + "/.ssh/authorized_keys"
    if key[-1] != "\n":
        key += "\n"
    if file_exists(keyf):
        d = file_read(keyf)
        if file_read(keyf).find(key[:-1]) == -1:
            file_append(keyf, key)
            return False
        else:
            return True
    else:
        file_write(keyf, key)
        return False


def upstart_ensure(name):
    """Ensures that the given upstart service is running, restarting
    it if necessary"""
    if sudo("status " + name).find("/running") >= 0:
        sudo("restart " + name)
    else:
        sudo("start " + name)
>>>>>>> cc8f8b5c
<|MERGE_RESOLUTION|>--- conflicted
+++ resolved
@@ -8,7 +8,7 @@
 # License   : Revised BSD License
 # -----------------------------------------------------------------------------
 # Creation  : 26-Apr-2010
-# Last mod  : 22-Oct-2011
+# Last mod  : 23-Oct-2011
 # -----------------------------------------------------------------------------
 """
     Cuisine
@@ -54,16 +54,12 @@
 import fabric.context_managers
 
 
-<<<<<<< HEAD
-VERSION     = "0.1.0"
-=======
->>>>>>> cc8f8b5c
+VERSION = "0.1.0"
 # FIXME: MODE should be in the fabric env, as this is definitely not thread-safe
 MAC_EOL = "\n"
 MODE = "user"
 RE_SPACES = re.compile("[\s\t]+")
 UNIX_EOL = "\n"
-VERSION = "0.0.9"
 WINDOWS_EOL = "\r\n"
 
 
@@ -497,77 +493,6 @@
         return user in d["members"]
 
 
-@multiargs
-<<<<<<< HEAD
-def group_user_add( group, user ):
-	"""Adds the given user/list of users to the given group/groups."""
-	assert group_check(group), "Group does not exist: %s" % (group)
-	if not group_user_check(group, user):
-		sudo("usermod -a -G '%s' '%s'" % (group, user))
-
-def group_user_ensure( group, user):
-	"""Ensure that a given user is a member of a given group."""
-	d = group_check(group)
-	if user not in d["members"]:
-		group_user_add(group, user)
-
-def ssh_keygen( user, keytype="dsa" ):
-	"""Generates a pair of ssh keys in the user's home .ssh directory."""
-	d = user_check(user)
-	assert d, "User does not exist: %s" % (user)
-	home     = d["home"]
-	key_file = home + "/.ssh/id_%s.pub" % keytype
-	if not file_exists(key_file):
-		dir_ensure(home + "/.ssh", mode="0700", owner=user, group=user)
-		run("ssh-keygen -q -t %s -f '%s/.ssh/id_%s' -N ''" % (keytype, home, keytype))
-		file_attribs(home + "/.ssh/id_%s" % keytype,     owner=user, group=user)
-		file_attribs(home + "/.ssh/id_%s.pub" % keytype, owner=user, group=user)
-		return False
-	else:
-		return True
-
-def ssh_authorize( user, key ):
-	"""Adds the given key to the '.ssh/authorized_keys' for the given user."""
-	d    = user_check(user)
-	keyf = d["home"] + "/.ssh/authorized_keys"
-	if key[-1] != "\n": key += "\n"
-	if file_exists(keyf):
-		d = file_read(keyf)
-		if file_read(keyf).find(key[:-1]) == -1:
-			file_append(keyf, key)
-			return False
-		else:
-			return True
-	else:
-		file_write(keyf, key, owner=user, group=user)
-		return False
-
-def upstart_ensure( name ):
-	"""Ensures that the given upstart service is running, restarting it if necessary"""
-	if sudo("status "+ name ).find("/running") >= 0:
-		sudo("restart " + name)
-	else:
-		sudo("start " + name)
-
-def system_uuid_alias_add():
-	"""Adds system UUID alias to /etc/hosts.
-
-	Some tools/processes rely/want the hostname as an alias in
-	/etc/hosts e.g. 127.0.0.1 localhost <hostname>.
-
-	"""
-	with mode_sudo(), cd('/etc'):
-		old = "127.0.0.1 localhost"
-		new = old + " " + system_uuid()
-		file_update('hosts', lambda x: text_replace_line(x, old, new)[0])
-
-def system_uuid():
-	"""Gets a machines UUID (Universally Unique Identifier)."""
-	return sudo('dmidecode -s system-uuid | tr "[A-Z]" "[a-z]"')
-
-
-# EOF - vim: ts=4 sw=4 noet
-=======
 def group_user_add(group, user):
     """Adds the given user/list of users to the given group/groups."""
     assert group_check(group), "Group does not exist: %s" % (group)
@@ -625,4 +550,21 @@
         sudo("restart " + name)
     else:
         sudo("start " + name)
->>>>>>> cc8f8b5c
+
+def system_uuid_alias_add():
+    """Adds system UUID alias to /etc/hosts.
+
+    Some tools/processes rely/want the hostname as an alias in
+    /etc/hosts e.g. 127.0.0.1 localhost <hostname>.
+
+    """
+    with mode_sudo(), cd('/etc'):
+        old = "127.0.0.1 localhost"
+        new = old + " " + system_uuid()
+        file_update('hosts', lambda x: text_replace_line(x, old, new)[0])
+
+def system_uuid():
+    """Gets a machines UUID (Universally Unique Identifier)."""
+    return sudo('dmidecode -s system-uuid | tr "[A-Z]" "[a-z]"')
+
+# EOF - vim: ts=4 sw=4 et