--- conflicted
+++ resolved
@@ -724,7 +724,6 @@
 	run('pip upgrade %s %s' %(E,package))
 
 def python_package_install_pip(package=None,r=None,pip=None):
-<<<<<<< HEAD
 	'''
 	The "package" argument, defines the name of the package that will be installed.
 	The argument "r" referes to the requirements file that will be used by pip and
@@ -733,7 +732,7 @@
 	The optional argument "E" is equivalent to the "-E" parameter of pip. E is the
 	path to a virtualenv. If provided, it will be added to the pip call.
 	'''
-	pip=pip or fabric.api.env.env.get('pip','pip')
+	pip=pip or fabric.api.env.get('pip','pip')
 	if package:
 		run('%s install %s' %(pip,package))
 	elif r:
@@ -753,7 +752,7 @@
 	#FIXME: At the moment, I do not know how to check for the existence of a pip package and
 	# I am not sure if this really makes sense, based on the pip built in functionality. 
 	# So I just call the install functions
-	pip=pip or fabric.api.env.env.get('pip','pip')
+	pip=pip or fabric.api.env.get('pip','pip')
 	python_package_install_pip(package,r,pip)
 
 def python_package_remove_pip(package, E=None, pip=None):
@@ -765,52 +764,8 @@
 	The optional argument "E" is equivalent to the "-E" parameter of pip. E is the
 	path to a virtualenv. If provided, it will be added to the pip call. 
 	'''
-	pip=pip or fabric.api.env.env.get('pip','pip')
+	pip=pip or fabric.api.env.get('pip','pip')
 	return run('%s uninstall %s' %(pip,package))
-=======
-    '''
-    The "package" argument, defines the name of the package that will be installed.
-    The argument "r" referes to the requirements file that will be used by pip and
-    is equivalent to the "-r" parameter of pip.
-    Either "package" or "r" needs to be provided
-    The optional argument "E" is equivalent to the "-E" parameter of pip. E is the
-    path to a virtualenv. If provided, it will be added to the pip call.
-    '''
-    pip=pip or fabric.api.env.get('pip','pip')
-    if package:
-        run('%s install %s' %(pip,package))
-    elif r:
-        run('%s install -r %s' %(pip,r))
-    else:
-        raise Exception("Either a package name or the requirements file has to be provided.")
-
-def python_package_ensure_pip(package=None,r=None, pip=None):
-    '''
-    The "package" argument, defines the name of the package that will be ensured.
-    The argument "r" referes to the requirements file that will be used by pip and
-    is equivalent to the "-r" parameter of pip.
-    Either "package" or "r" needs to be provided
-    The optional argument "E" is equivalent to the "-E" parameter of pip. E is the
-    path to a virtualenv. If provided, it will be added to the pip call.
-    '''
-    #FIXME: At the moment, I do not know how to check for the existence of a pip package and
-    # I am not sure if this really makes sense, based on the pip built in functionality. 
-    # So I just call the install functions
-    pip=pip or fabric.api.env.get('pip','pip')
-    python_package_install_pip(package,r,pip)
-
-def python_package_remove_pip(package, E=None):
-    '''
-    The "package" argument, defines the name of the package that will be ensured.
-    The argument "r" referes to the requirements file that will be used by pip and
-    is equivalent to the "-r" parameter of pip.
-    Either "package" or "r" needs to be provided
-    The optional argument "E" is equivalent to the "-E" parameter of pip. E is the
-    path to a virtualenv. If provided, it will be added to the pip call. 
-    '''
-    pip=pip or fabric.api.env.get('pip','pip')
-    return run('%s uninstall %s' %(pip,package))
->>>>>>> c805a3fb
 
 
 # -----------------------------------------------------------------------------
