# -*- coding: utf-8 -*-
# -----------------------------------------------------------------------------
# Project   : Cuisine - Functions to write Fabric recipies
# -----------------------------------------------------------------------------
# Author    : Sebastien Pierre                            <sebastien@ffctn.com>
# Author    : Thierry Stiegler   (gentoo port)     <thierry.stiegler@gmail.com>
# Author    : Jim McCoy (distro checks and rpm port)      <jim.mccoy@gmail.com>
# License   : Revised BSD License
# -----------------------------------------------------------------------------
# Creation  : 26-Apr-2010
# Last mod  : 17-Jan-2012
# -----------------------------------------------------------------------------

"""
`cuisine` makes it easy to write automatic server installation
and configuration recipies by wrapping common administrative tasks
(installing packages, creating users and groups) in Python
functions.

`cuisine` is designed to work with Fabric and provide all you
need for getting your new server up and running in minutes.

Note, that right now, Cuisine only supports Debian-based Linux
systems.

See also:

- Deploying Django with Fabric
  <http://lethain.com/entry/2008/nov/04/deploying-django-with-fabric>

- Notes on Python Fabric 0.9b1
  <http://www.saltycrane.com/blog/2009/10/notes-python-fabric-09b1>`_

- EC2, fabric, and "err: stdin: is not a tty"
  <http://blog.markfeeney.com/2009/12/ec2-fabric-and-err-stdin-is-not-tty.html>`_

:copyright: (c) 2011 by Sébastien Pierre, see AUTHORS for more details.
:license:   BSD, see LICENSE for more details.
"""

import base64, bz2, crypt, hashlib, os, random, re, string, tempfile, subprocess
import fabric, fabric.api, fabric.operations, fabric.context_managers

VERSION     = "0.1.2"

RE_SPACES   = re.compile("[\s\t]+")
MAC_EOL     = "\n"
UNIX_EOL    = "\n"
WINDOWS_EOL = "\r\n"
# FIXME: MODE should be in the fabric env, as this is definitely not thread-safe
MODE_USER   = "user"
MODE_SUDO   = "sudo"
MODE        = MODE_USER

# context managers and wrappers around fabric's run/sudo; used to
# either execute cuisine functions with sudo or as current user:
#
# with mode_sudo():
#     pass

class mode_user(object):
	"""Cuisine functions will be executed as the current user."""

	def __init__(self):
		global MODE
		self._old_mode = MODE
		MODE = MODE_USER

	def __enter__(self):
		pass

	def __exit__(self, *args, **kws):
		global MODE
		MODE = self._old_mode

class mode_sudo(object):
	"""Cuisine functions will be executed with sudo."""

	def __init__(self):
		global MODE
		self._old_mode = MODE
		MODE = MODE_SUDO

	def __enter__(self):
		pass

	def __exit__(self, *args, **kws):
		global MODE
		MODE = self._old_mode

def run(*args, **kwargs):
	"""A wrapper to Fabric's run/sudo commands, using the
	'cuisine.MODE' global to tell wether the command should be run as
	regular user or sudo."""
	if MODE == MODE_SUDO:
		return fabric.api.sudo(*args, **kwargs)
	else:
		return fabric.api.run(*args, **kwargs)

def run_local(command):
	"""A wrapper around subprocess"""
	pipe = subprocess.Popen(command, shell=True, stdout=subprocess.PIPE).stdout
	res = pipe.read()
	# FIXME: Should stream the pipe, and only print it if fabric's properties allow it
	print res
	return pipe

def sudo(*args, **kwargs):
	"""A wrapper to Fabric's run/sudo commands, using the
	'cuisine.MODE' global to tell wether the command should be run as
	regular user or sudo."""
	return fabric.api.sudo(*args, **kwargs)

### decorators

def multiargs(function):
	"""Decorated functions will be 'map'ed to every element of the
	first argument if it is a list or a tuple, otherwise the function
	will execute normally."""
	def wrapper(*args, **kwargs):
		if len(args) == 0:
			return function()
		arg = args[0]
		args = args[1:]
		if type(arg) in (tuple, list):
			return map(lambda _: function(_, *args, **kwargs), arg)
		else:
			return function(arg, *args, **kwargs)
	return wrapper

### text_<operation> functions

def text_detect_eol(text):
	# FIXME: Should look at the first line
	if text.find("\r\n") != -1:
		return WINDOWS_EOL
	elif text.find("\n") != -1:
		return UNIX_EOL
	elif text.find("\r") != -1:
		return MAC_EOL
	else:
		return "\n"

def text_get_line(text, predicate):
	"""Returns the first line that matches the given predicate."""
	for line in text.split("\n"):
		if predicate(line):
			return line
	return ""

def text_normalize(text):
	"""Converts tabs and spaces to single space and strips the text."""
	return RE_SPACES.sub(" ", text).strip()

def text_nospace(text):
	"""Converts tabs and spaces to single space and strips the text."""
	return RE_SPACES.sub("", text).strip()

def text_replace_line(text, old, new, find=lambda old, new: old == new, process=lambda _: _):
	"""Replaces lines equal to 'old' with 'new', returning the new
	text and the count of replacements."""
	res = []
	replaced = 0
	eol = text_detect_eol(text)
	for line in text.split(eol):
		if find(process(line), process(old)):
			res.append(new)
			replaced += 1
		else:
			res.append(line)
	return eol.join(res), replaced

def text_ensure_line(text, *lines):
	"""Ensures that the given lines are present in the given text,
	otherwise appends the lines that are not already in the text at
	the end of it."""
	eol = text_detect_eol(text)
	res = list(text.split(eol))
	for line in lines:
		assert line.find(eol) == -1, "No EOL allowed in lines parameter: " + repr(line)
		found = False
		for l in res:
			if l == line:
				found = True
				break
		if not found:
			res.append(line)
	return eol.join(res)

def text_strip_margin(text, margin="|"):
	res = []
	eol = text_detect_eol(text)
	for line in text.split(eol):
		l = line.split(margin, 1)
		if len(l) == 2:
			_, line = l
			res.append(line)
	return eol.join(res)

def text_template(text, variables):
	"""Substitutes '${PLACEHOLDER}'s within the text with the
	corresponding values from variables."""
	template = string.Template(text)
	return template.safe_substitute(variables)

### file_<operation> functions

def file_local_read(location):
	"""Reads a *local* file from the given location, expanding '~' and
	shell variables."""
	p = os.path.expandvars(os.path.expanduser(location))
	f = file(p, 'rb')
	t = f.read()
	f.close()
	return t

def file_read(location):
	"""Reads the *remote* file at the given location."""
	# NOTE: We use base64 here to be sure to preserve the encoding (UNIX/DOC/MAC) of EOLs
	return base64.b64decode(run('cat "%s" | base64' % (location)))

def file_exists(location):
	"""Tests if there is a *remote* file at the given location."""
	return run('test -e "%s" && echo OK ; true' % (location)) == "OK"

def file_is_file(location):
	return run("test -f '%s' && echo OK ; true" % (location)) == "OK"

def file_is_dir(location):
	return run("test -d '%s' && echo OK ; true" % (location)) == "OK"

def file_is_link(location):
	return run("test -L '%s' && echo OK ; true" % (location)) == "OK"

def file_attribs(location, mode=None, owner=None, group=None, recursive=False):
	"""Updates the mode/owner/group for the remote file at the given
	location."""
	recursive = recursive and "-R " or ""
	if mode:
		run('chmod %s %s "%s"' % (recursive, mode,  location))
	if owner:
		run('chown %s %s "%s"' % (recursive, owner, location))
	if group:
		run('chgrp %s %s "%s"' % (recursive, group, location))

def file_attribs_get(location):
	"""Return mode, owner, and group for remote path.
	Return mode, owner, and group if remote path exists, 'None'
	otherwise.
	"""
	if file_exists(location):
		fs_check = run('stat %s %s' % (location, '--format="%a %U %G"'))
		(mode, owner, group) = fs_check.split(' ')
		return {'mode': mode, 'owner': owner, 'group': group}
	else:
		return None

def file_write(location, content, mode=None, owner=None, group=None):
	"""Writes the given content to the file at the given remote
	location, optionally setting mode/owner/group."""
	# FIXME: Big files are never transferred properly!
	# Gets the content signature and write it to a secure tempfile
	sig            = hashlib.sha256(content).hexdigest()
	fd, local_path = tempfile.mkstemp()
	os.write(fd, content)
	# Upload the content if necessary
	if not file_exists(location) or sig != file_sha256(location):
		fabric.operations.put(local_path, location, use_sudo=(MODE == MODE_SUDO))
	# Remove the local temp file
	os.close(fd)
	os.unlink(local_path)
	# Ensure that the signature matches
	assert sig == file_sha256(location)

def file_ensure(location, mode=None, owner=None, group=None, recursive=False):
	"""Updates the mode/owner/group for the remote file at the given
	location."""
	if file_exists(location):
		file_attribs(location,mode=mode,owner=owner,group=group)
	else:
		file_write(location,"",mode=mode,owner=owner,group=group)

def file_upload(remote, local):
	"""Uploads the local file to the remote location only if the remote location does not
	exists or the content are different."""
	# FIXME: Big files are never transferred properly!
	f       = file(local, 'rb')
	content = f.read()
	f.close()
	sig     = hashlib.sha256(content).hexdigest()
	if not file_exists(remote) or sig != file_sha256(remote):
		fabric.operations.put(local, remote, use_sudo=(MODE == MODE_SUDO))

def file_update(location, updater=lambda x: x):
	"""Updates the content of the given by passing the existing
	content of the remote file at the given location to the 'updater'
	function.

	For instance, if you'd like to convert an existing file to all
	uppercase, simply do:

	>   file_update("/etc/myfile", lambda _:_.upper())
	"""
	assert file_exists(location), "File does not exists: " + location
	new_content = updater(file_read(location))
	# assert type(new_content) in (str, unicode, fabric.operations._AttributeString), "Updater must be like (string)->string, got: %s() = %s" %  (updater, type(new_content))
	run('echo "%s" | base64 -d > "%s"' %
		(base64.b64encode(new_content), location))

def file_append(location, content, mode=None, owner=None, group=None):
	"""Appends the given content to the remote file at the given
	location, optionally updating its mode/owner/group."""
	run('echo "%s" | base64 -d >> "%s"' %
		(base64.b64encode(content), location))
	file_attribs(location, mode, owner, group)

def file_unlink(path):
	if file_exists(path):
		run("unlink '%s'" % (path))

def file_link(source, destination, symbolic=True, mode=None, owner=None, group=None):
	"""Creates a (symbolic) link between source and destination on the remote host,
	optionally setting its mode/owner/group."""
	if file_exists(destination) and (not file_is_link(destination)):
		raise Exception("Destination already exists and is not a link: %s" % (destination))
	if file_is_link(destination):
		file_unlink(destination)
	if symbolic:
		run('ln -sf "%s" "%s"' % (source, destination))
	else:
		run('ln -f "%s" "%s"' % (source, destination))
	file_attribs(destination, mode, owner, group)

def file_sha256(location):
	"""Returns the SHA-256 sum (as a hex string) for the remote file at the given location"""
	return run('sha256sum "%s" | cut -d" " -f1' % (location))

# TODO: From McCoy's version, consider merging
# def file_append( location, content, use_sudo=False, partial=False, escape=True):
#       """Wrapper for fabric.contrib.files.append."""
#       fabric.contrib.files.append(location, content, use_sudo, partial, escape)

### dir_<operation> functions

def dir_attribs(location, mode=None, owner=None, group=None, recursive=False):
	"""Updates the mode/owner/group for the given remote directory."""
	file_attribs(location, mode, owner, group, recursive)

def dir_exists(location):
	"""Tells if there is a remote directory at the given location."""
	return run('test -d "%s" && echo OK ; true' % (location)).endswith("OK")

def dir_ensure(location, recursive=False, mode=None, owner=None, group=None):
	"""Ensures that there is a remote directory at the given location,
	optionnaly updating its mode/owner/group.

	If we are not updating the owner/group then this can be done as a single
	ssh call, so use that method, otherwise set owner/group after creation."""
	if mode:
		mode_arg = "-m %s" % (mode)
	else:
		mode_arg = ""
	run('test -d "%s" || mkdir %s %s "%s" && echo OK ; true' %
		(location, recursive and "-p" or "", mode_arg, location))
	if owner or group:
		dir_attribs(location, owner=owner, group=group)

### package_<operation> functions

def package_update(package=None):
	"""Updates the package database (when no argument) or update the package
	or list of packages given as argument."""
	if package == None:
		sudo("apt-get --yes update")
	else:
		if type(package) in (list, tuple):
			package = " ".join(package)
		sudo("apt-get --yes upgrade " + package)


def package_install(package, update=False):
	"""Installs the given package/list of package, optionnaly updating
	the package database."""
	if update:
		sudo("apt-get --yes update")
	if type(package) in (list, tuple):
		package = " ".join(package)
	sudo("apt-get --yes install %s" % (package))

@multiargs
def package_ensure(package):
	"""Tests if the given package is installed, and installes it in
	case it's not already there."""
	status = run("dpkg-query -W -f='${Status}' %s ; true" % package)
	if status.find("not-installed") != -1 or status.find("installed") == -1:
		package_install(package)
		return False
	else:
		return True

### command_<operation> functions

def command_check(command):
	"""Tests if the given command is available on the system."""
	return run("which '%s' >& /dev/null && echo OK ; true" % command).endswith("OK")


def command_ensure(command, package=None):
	"""Ensures that the given command is present, if not installs the
	package with the given name, which is the same as the command by
	default."""
	if package is None:
		package = command
	if not command_check(command):
		package_install(package)
	assert command_check(command), \
		"Command was not installed, check for errors: %s" % (command)

### user_<operation> functions

def user_create(name, passwd=None, home=None, uid=None, gid=None, shell=None,
				uid_min=None, uid_max=None):
	"""Creates the user with the given name, optionally giving a
	specific password/home/uid/gid/shell."""
	options = ["-m"]
	if passwd:
		method = 6
		saltchars = string.ascii_letters + string.digits + './'
		salt = ''.join([random.choice(saltchars) for x in range(8)])
		passwd_crypted = crypt.crypt(passwd, '$%s$%s' % (method, salt))
		options.append("-p '%s'" % (passwd_crypted))
	if home:
		options.append("-d '%s'" % (home))
	if uid:
		options.append("-u '%s'" % (uid))
	if gid:
		options.append("-g '%s'" % (gid))
	if shell:
		options.append("-s '%s'" % (shell))
	if uid_min:
		options.append("-K UID_MIN='%s'" % (uid_min))
	if uid_max:
		options.append("-K UID_MAX='%s'" % (uid_max))
	sudo("useradd %s '%s'" % (" ".join(options), name))

def user_check(name):
	"""Checks if there is a user defined with the given name,
	returning its information as a
	'{"name":<str>,"uid":<str>,"gid":<str>,"home":<str>,"shell":<str>}'
	or 'None' if the user does not exists."""
	d = sudo("cat /etc/passwd | egrep '^%s:' ; true" % (name))
	s = sudo("cat /etc/shadow | egrep '^%s:' | awk -F':' '{print $2}'" % (name))
	results = {}
	if d:
		d = d.split(":")
		results = dict(name=d[0], uid=d[2], gid=d[3], home=d[5], shell=d[6])
	if s:
		results['passwd'] = s
	if results:
		return results
	else:
		return None

def user_ensure(name, passwd=None, home=None, uid=None, gid=None, shell=None):
	"""Ensures that the given users exists, optionally updating their
	passwd/home/uid/gid/shell."""
	d = user_check(name)
	if not d:
		user_create(name, passwd, home, uid, gid, shell)
	else:
		options = []
		if passwd != None and d.get('passwd') != None:
			method, salt = d.get('passwd').split('$')[1:3]
			passwd_crypted = crypt.crypt(passwd, '$%s$%s' % (method, salt))
			if passwd_crypted != d.get('passwd'):
				options.append("-p '%s'" % (passwd_crypted))
		if passwd != None and d.get('passwd') is None:
			# user doesn't have passwd
			method = 6
			saltchars = string.ascii_letters + string.digits + './'
			salt = ''.join([random.choice(saltchars) for x in range(8)])
			passwd_crypted = crypt.crypt(passwd, '$%s$%s' % (method, salt))
			options.append("-p '%s'" % (passwd_crypted))
		if home != None and d.get("home") != home:
			options.append("-d '%s'" % (home))
		if uid != None and d.get("uid") != uid:
			options.append("-u '%s'" % (uid))
		if gid != None and d.get("gid") != gid:
			options.append("-g '%s'" % (gid))
		if shell != None and d.get("shell") != shell:
			options.append("-s '%s'" % (shell))
		if options:
			sudo("usermod %s '%s'" % (" ".join(options), name))

### group_<operation> functions

def group_create(name, gid=None):
	"""Creates a group with the given name, and optionally given gid."""
	options = []
	if gid:
		options.append("-g '%s'" % (gid))
	sudo("groupadd %s '%s'" % (" ".join(options), name))

def group_check(name):
	"""Checks if there is a group defined with the given name,
	returning its information as a
	'{"name":<str>,"gid":<str>,"members":<list[str]>}' or 'None' if
	the group does not exists."""
	group_data = run("cat /etc/group | egrep '^%s:' ; true" % (name))
	if group_data:
		name, _, gid, members = group_data.split(":", 4)
		return dict(name=name, gid=gid,
					members=tuple(m.strip() for m in members.split(",")))
	else:
		return None

def group_ensure(name, gid=None):
	"""Ensures that the group with the given name (and optional gid)
	exists."""
	d = group_check(name)
	if not d:
		group_create(name, gid)
	else:
		if gid != None and d.get("gid") != gid:
			sudo("groupmod -g %s '%s'" % (gid, name))

def group_user_check(group, user):
	"""Checks if the given user is a member of the given group. It
	will return 'False' if the group does not exist."""
	d = group_check(group)
	if d is None:
		return False
	else:
		return user in d["members"]

def group_user_add(group, user):
	"""Adds the given user/list of users to the given group/groups."""
	assert group_check(group), "Group does not exist: %s" % (group)
	if not group_user_check(group, user):
		sudo("usermod -a -G '%s' '%s'" % (group, user))

def group_user_ensure(group, user):
	"""Ensure that a given user is a member of a given group."""
	d = group_check(group)
	if user not in d["members"]:
		group_user_add(group, user)

### ssh_<operation> functions

def ssh_keygen(user, keytype="dsa"):
	"""Generates a pair of ssh keys in the user's home .ssh directory."""
	d = user_check(user)
	assert d, "User does not exist: %s" % (user)
	home = d["home"]
	key_file = home + "/.ssh/id_%s.pub" % keytype
	if not file_exists(key_file):
		dir_ensure(home + "/.ssh", mode="0700", owner=user, group=user)
		run("ssh-keygen -q -t %s -f '%s/.ssh/id_%s' -N ''" %
			(keytype, home, keytype))
		file_attribs(home + "/.ssh/id_%s" % keytype, owner=user, group=user)
		file_attribs(home + "/.ssh/id_%s.pub" % keytype, owner=user, group=user)
		return False
	else:
		return True

def ssh_authorize(user, key):
	"""Adds the given key to the '.ssh/authorized_keys' for the given
	user."""
	d = user_check(user)
	keyf = d["home"] + "/.ssh/authorized_keys"
	if key[-1] != "\n":
		key += "\n"
	if file_exists(keyf):
		d = file_read(keyf)
		if file_read(keyf).find(key[:-1]) == -1:
			file_append(keyf, key)
			return False
		else:
			return True
	else:
		file_write(keyf, key)
		return False

### miscellaneous (utility/helper) functions

def upstart_ensure(name):
	"""Ensures that the given upstart service is running, restarting
	it if necessary"""
	status = sudo("service %s status" % name)
	if status.find("is running") >= 0 or status.find("/running") >= 0:
		sudo("service %s restart" % name)
	else:
		sudo("service %s start" % name)

def system_uuid_alias_add():
	"""Adds system UUID alias to /etc/hosts.

<<<<<<< HEAD
	Some tools/processes rely/want the hostname as an alias in
	/etc/hosts e.g. `127.0.0.1 localhost <hostname>`.
=======
    """
    with mode_sudo():
        with cd('/etc'):
            old = "127.0.0.1 localhost"
            new = old + " " + system_uuid()
            file_update('hosts', lambda x: text_replace_line(x, old, new)[0])
>>>>>>> 314b75b1

	"""
	with mode_sudo(), cd('/etc'):
		old = "127.0.0.1 localhost"
		new = old + " " + system_uuid()
		file_update('hosts', lambda x: text_replace_line(x, old, new)[0])

def system_uuid():
	"""Gets a machines UUID (Universally Unique Identifier)."""
	return sudo('dmidecode -s system-uuid | tr "[A-Z]" "[a-z]"')

# EOF - vim: ts=4 sw=4 noet<|MERGE_RESOLUTION|>--- conflicted
+++ resolved
@@ -594,24 +594,13 @@
 
 def system_uuid_alias_add():
 	"""Adds system UUID alias to /etc/hosts.
-
-<<<<<<< HEAD
 	Some tools/processes rely/want the hostname as an alias in
 	/etc/hosts e.g. `127.0.0.1 localhost <hostname>`.
-=======
-    """
-    with mode_sudo():
-        with cd('/etc'):
-            old = "127.0.0.1 localhost"
-            new = old + " " + system_uuid()
-            file_update('hosts', lambda x: text_replace_line(x, old, new)[0])
->>>>>>> 314b75b1
-
 	"""
 	with mode_sudo(), cd('/etc'):
-		old = "127.0.0.1 localhost"
-		new = old + " " + system_uuid()
-		file_update('hosts', lambda x: text_replace_line(x, old, new)[0])
+			old = "127.0.0.1 localhost"
+			new = old + " " + system_uuid()
+			file_update('hosts', lambda x: text_replace_line(x, old, new)[0])
 
 def system_uuid():
 	"""Gets a machines UUID (Universally Unique Identifier)."""
